--- conflicted
+++ resolved
@@ -8,11 +8,7 @@
 
 Current klepcbgen features are:
 
-<<<<<<< HEAD
-* Generate a project compatible with KiCad 5 and 6 (But check [this](KiCad-6) first)
-=======
 * Generate a project compatible with KiCad 5 and 6 (But check [this](../../wiki/KiCad-6) first)
->>>>>>> 2ab9893b
 * Use only standard KiCad libraries
 * Keys of different widths and/or heights
 * Add stabilizers to keys 2 units or more wide
@@ -44,11 +40,7 @@
 
 ## Kicad 6
 
-<<<<<<< HEAD
-Additional instructions regarding Kicad 6 can be found [here](KiCad-6).
-=======
 Additional instructions regarding Kicad 6 can be found [here](../../wiki/KiCad-6).
->>>>>>> 2ab9893b
 
 ## Future improvements
 
